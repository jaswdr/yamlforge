--- conflicted
+++ resolved
@@ -2,11 +2,9 @@
 
 yamlforge is a single-binary tool that generates and serves complete web applications from YAML configuration files. Define your data models, validation rules, and UI preferences in YAML, and yamlforge instantly creates a working application with both backend API and frontend interface.
 
-<<<<<<< HEAD
+**⚠️ Note**: YamlForge is in active development. Expect breaking changes and evolving APIs until v1.0.0 release.
+
 ![](./docs/index.png)
-=======
-**⚠️ Note**: YamlForge is in active development. Expect breaking changes and evolving APIs until v1.0.0 release.
->>>>>>> 84db561c
 
 ## Features
 
